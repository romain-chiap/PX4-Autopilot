--- conflicted
+++ resolved
@@ -428,18 +428,6 @@
 	uint8_t				_mom_switch_pos[MOM_SWITCH_COUNT] {};
 	uint16_t			_mom_switch_state{0};
 
-<<<<<<< HEAD
-=======
-	map_projection_reference_s	_global_local_proj_ref{};
-	float				_global_local_alt0{NAN};
-
-	uint64_t			_global_ref_timestamp{0};
-
-	map_projection_reference_s	_hil_local_proj_ref{};
-	float				_hil_local_alt0{0.0f};
-	bool				_hil_local_proj_inited{false};
-
->>>>>>> d0c9a5fc
 	hrt_abstime			_last_utm_global_pos_com{0};
 
 	// Allocated if needed.
